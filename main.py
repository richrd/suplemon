#-*- encoding: utf-8

"""
The main class that starts and runs Suplemon.
"""

__version__ = "0.1.21"

import os
import sys
import time

import ui
import modules
import helpers

from logger import *
from config import *
from editor import *
from file import *

class App:
    def __init__(self, filenames=None):
        """
        Handle App initialization

        :param list filenames: Names of files to load initially
        :param str filenames[*]: Path to a file to load
        """
        self.version = __version__
        self.inited = 0
        self.running = 0

        # Set default variables
        self.path = os.path.dirname(os.path.realpath(__file__))
        self.files = []
        self.current_file = 0
        self.status_msg = ""
        self.last_input = None
        self.global_buffer = []
        self.event_bindings = {}

        # Define core operations
        self.operations = {
            "help": self.help,
            "save_file": self.save_file,
            "run_command": self.run_command,
            "find": self.find,
            "go_to": self.go_to,
            "open": self.open,
            "close_file": self.close_file,
            "new_file": self.new_file,
            "ask_exit": self.ask_exit,
            "prev_file": self.prev_file,
            "next_file": self.next_file,
            "save_file_as": self.save_file_as,
            "reload_file": self.reload_file,
            "toggle_mouse": self.toggle_mouse,
            "toggle_fullscreen": self.toggle_fullscreen,
        }

        # Load core components
        self.logger = Logger()
        self.config = Config(self)
        self.config.load()
        self.ui = ui.UI(self) # Load user interface
        self.ui.init()

        # Load extension modules
        self.modules = modules.ModuleLoader(self)
        self.modules.load()

        # Save filenames for later
        self.filenames = filenames

        # Indicate that windows etc. have been created.
        self.inited = 1

    def log(self, text, log_type=LOG_ERROR):
        """Add text to the log buffer."""
        self.logger.log(text, log_type)

    def init(self):
        """Run the app via the ui wrapper."""
        self.ui.run(self.run)

    def exit(self):
        """Stop the main loop and exit."""
        self.running = 0

    def run(self, *args):
        """Run the app."""
        # Load ui and files etc
        self.load()
        # Initial render
        self.get_editor().resize()
        self.ui.refresh()
        # Start mainloop
        self.main_loop()
        # Unload ui
        self.ui.unload()

    def load(self):
        """Load the app."""
        self.ui.load()
        if sys.version_info[0] < 3 or (sys.version_info[0] == 3 and sys.version_info[1] < 3):
            ver = ".".join(map(str, sys.version_info[0:2]))
            self.log("Running Suplemon with Python "+ver+" which isn't officialy supported. Please use Python 3.3 or higher.", LOG_WARNING)
        self.load_files()
        self.running = 1
        self.trigger_event("app_loaded")

    def main_loop(self):
        """Run the terminal IO loop until exit() is called."""
        while self.running:
            # Update ui before refreshing it
            self.ui.update()
            # See if we have input to process
            event = self.ui.get_input()
            if event:
                #self.log("INPUT:"+str(event), LOG_INFO)
                # Handle the input or give it to the editor
                if not self.handle_input(event):
                    # Pass the input to the editor component
                    self.get_editor().handle_input(event)
                #TODO: why do I need resize here? (View won't update after switching files, WTF)
                self.get_editor().resize()
                self.ui.refresh()

    def get_status(self):
        """Set the status message."""
        return self.status_msg

    def get_file_index(self, file_obj):
        """Get file index by file object."""
        return self.files.index(file_obj)
    
    def get_key_bindings(self):
        """Returns the list of key bindings."""
        return self.config["app"]["keys"]

    def get_event_bindings(self):
        """Returns the dict of event bindings."""
        return self.event_bindings

    def set_key_binding(self, key, operation):
        """Bind a key to an operation."""
        self.get_key_bindings()[key] = operation

    def set_event_binding(self, event, callback):
        """Bind a key to an operatio n."""
        event_bindings = self.get_event_bindings()
        if event in event_bindings.keys():
            event_bindings[event].append(callback)
        else:
            event_bindings[event] = [callback]

    def set_status(self, s):
        """Set the status message."""
        self.status_msg = str(s)

    def unsaved_changes(self):
        """Check if there are unsaved changes in any file."""
        for f in self.files:
            if f.is_changed():
                return True
        return False

    def reload_config(self):
        """Reload configuration."""
        self.config.reload()
        for f in self.files:
            self.setup_editor(f.editor)
        self.ui.resize()
        self.ui.refresh()

    def handle_input(self, event):
        """Handle an input event."""
        if not event:
            return False
        self.last_input = event

        if event.type == "key":
            return self.handle_key(event)
        elif event.type == "mouse":
            return self.handle_mouse(event)
        return False

    def handle_key(self, event):
        """Handle a keyboard event."""
        key_bindings = self.get_key_bindings()
        if event.key_name in key_bindings.keys():
            operation = key_bindings[event.key_name]
        elif event.key_code in key_bindings.keys():
            operation = key_bindings[event.key_code]
        else:
            return False
        self.run_operation(operation)
        return True

    def handle_mouse(self, event):
        """Handle a mouse event."""
        editor = self.get_editor()
        if event.mouse_code == 1:                    # Left mouse button release
            editor.set_single_cursor(event.mouse_pos)
<<<<<<< HEAD
        elif event.mouse_code == 4096:               # Right mouse button release
            editor.add_cursor(event.mouse_pos)
        elif event.mouse_code == 134217728:          # Wheel up (and unfortunately left button drag)
=======
        elif event.mouse_code == 524288:             # Wheel up
>>>>>>> 0f3762ec
            editor.page_up()
        elif event.mouse_code == 134217728:          # Wheel down(and unfortunately left button drag)
            editor.page_down()
        else:
            return False
        return True

    ###########################################################################
    # User Interactions
    ###########################################################################

    def help(self):
        """Open help file."""
        f = self.default_file()
        import help
        f.set_data(help.help_text)
        self.files.append(f)
        self.switch_to_file(self.last_file_index())

    def new_file(self, path=None):
        """Open new empty file."""
        new_file = self.default_file()
        if path:
            new_file.set_path(path)
        self.files.append(new_file)
        self.current_file = self.last_file_index()

    def ask_exit(self):
        """Exit if no unsaved changes, else make sure the user really wants to exit."""
        if self.unsaved_changes():
            yes = self.ui.query_bool("Exit?")
            if yes:
                self.exit()
                return True
            return False
        else:
            self.exit()
            return True

    def switch_to_file(self, index):
        """Load a default file if no files specified."""
        self.current_file = index

    def next_file(self):
        """Switch to next file."""
        if len(self.files) < 2: return
        cur = self.current_file
        cur += 1
        if cur > len(self.files)-1:
            cur = 0
        self.switch_to_file(cur)

    def prev_file(self):
        """Switch to previous file."""
        if len(self.files) < 2: return
        cur = self.current_file
        cur -= 1
        if cur < 0:
            cur = len(self.files)-1
        self.switch_to_file(cur)

    def go_to(self):
        """Go to a line or a file (or a line in a specific file with 'name:lineno')."""
        input_str = self.ui.query("Go to:")
        lineno = None
        fname = None
        if input_str == False:
            return False
        if input_str.find(":") != -1:
            parts = input_str.split(":")
            fname = parts[0]
            lineno = parts[1]
            file_index = self.find_file(fname)
            if file_index != -1:
                self.switch_to_file(file_index)
                try:
                    input_str = int(lineno)
                    self.get_editor().go_to_pos(input_str)
                except:
                    pass
        else:
            try:
                line_no = int(input_str)
                self.get_editor().go_to_pos(line_no)
            except:
                file_index = self.find_file(input_str)
                if file_index != -1:
                    self.switch_to_file(file_index)

    def find(self):
        """Find in file."""
        editor = self.get_editor()
        what = self.ui.query("Find:", editor.last_find)
        if what:
            editor.find(what)

    def find_file(self, s):
        """Return index of file matching string."""
        i = 0
        for file in self.files:
            if file.name[:len(s)].lower() == s.lower():
                return i
            i += 1
        return -1

    def run_command(self):
        """Run editor commands."""
        data = self.ui.query("Command:")
        if not data:
            return False
        parts = data.split(" ")
        cmd = parts[0].lower()
        self.logger.log("Looking for command '" + cmd +"'", LOG_INFO)
        if cmd in self.modules.modules.keys():
            self.logger.log("Trying to run command '" + cmd +"'", LOG_INFO)
            self.get_editor().store_action_state(cmd)
            self.modules.modules[cmd].run(self, self.get_editor())
        else:
            self.set_status("Command '" + cmd + "' not found.")
        return True

    def run_operation(self, operation):
        """Run an app core operation."""
        # Support arbitrary callables
        if hasattr(operation, '__call__'):
            operation()
        elif operation in self.operations.keys():
            cancel = self.trigger_event(operation)
            if not cancel:
                result = self.operations[operation]()
                return result
        return False

    def trigger_event(self, event):
        """Triggers event and runs registered callbacks."""
        status = False
        bindings = self.get_event_bindings()
        if event in bindings.keys():
            callbacks = bindings[event]
            for cb in callbacks:
                val = cb(event)
                if val:
                    status = True
        return status

    def toggle_fullscreen(self):
        """Toggle full screen editor."""
        display = self.config["display"]
        if display["show_top_bar"]:
            display["show_top_bar"] = 0
            display["show_bottom_bar"] = 0
            display["show_legend"] = 0
        else:
            display["show_top_bar"] = 1
            display["show_bottom_bar"] = 1
            display["show_legend"] = 1
        # Virtual curses windows need to be resized
        self.ui.resize()

    def toggle_mouse(self):
        """Toggle mouse support."""
        # Invert the boolean
        self.config["editor"]["use_mouse"] = not self.config["editor"]["use_mouse"]
        self.ui.setup_mouse()
        if self.config["editor"]["use_mouse"]:
            self.set_status("Mouse enabled")
        else:
            self.set_status("Mouse disabled")

    ###########################################################################
    # Editor operations
    ###########################################################################

    def new_editor(self):
        """Create a new editor instance."""
        editor = Editor(self, self.ui.editor_win)
        self.setup_editor(editor)
        return editor

    def get_editor(self):
        """Return the current editor."""
        return self.files[self.current_file].editor

    def setup_editor(self, editor):
        """Setup an editor instance with configuration."""
        config = self.config["editor"]
        editor.set_config(config)

    ###########################################################################
    # File operations
    ###########################################################################

    def open(self):
        """Ask for file name and try to open it."""
        name = self.ui.query("Open file:")
        if not name:
            return False
        exists = self.file_is_open(name)
        if exists:
            self.switch_to_file(self.files.index(exists))
            return True

        if not self.open_file(name):
            self.set_status("Failed to load '" + name + "'")
            return False
        self.switch_to_file(self.last_file_index())
        return True

    def close_file(self):
        """Close current file if user confirms action."""
        if self.get_file().is_changed():
            if not self.ui.query_bool("Close file?"):
                return False
        self.files.pop(self.current_file)
        if not len(self.files):
            self.new_file()
            return False
        if self.current_file == len(self.files):
            self.current_file -= 1

    def save_file(self, file = False):
        """Save current file."""
        f = file or self.get_file()
        if not f.get_name():
            return self.save_file_as(f)
        if f.save():
            self.set_status("Saved [" + helpers.curr_time_sec() + "] '" + f.name + "'")
            if f.path() == self.config.path():
                self.reload_config()
            return True
        self.set_status("Couldn't write to '" + f.name + "'")
        return False

    def save_file_as(self, file = False):
        """Save current file."""
        f = file or self.get_file()
        name = self.ui.query("Save as:", f.name)
        if not name:
            return False
        f.set_name(name)
        return self.save_file(f)

    def reload_file(self):
        """Reload the current file."""
        if self.ui.query_bool("Reload '" + self.get_file().name + "'?"):
            if self.get_file().reload():
                return True
        return False
        
    def get_files(self):
        """Return list of open files."""
        return self.files

    def get_file(self):
        """Return the current file."""
        return self.files[self.current_file]

    def last_file_index(self):
        """Get index of last file."""
        cur = len(self.files)-1
        return cur

    def current_file_index(self):
        """Get index of current file."""
        return self.current_file

    def open_file(self, filename):
        """Open a file."""
        file = File(self)
        file.set_path(filename)
        file.set_editor(self.new_editor())
        if not file.load():
            return False
        self.files.append(file)
        return True

    def load_files(self):
        """Try to load all files specified in arguments."""
        if self.filenames:
            for name in self.filenames:
                if os.path.isdir(name):
                    continue
                if self.file_is_open(name):
                    continue
                if not self.open_file(name):
                    self.new_file(name)
        # If nothing was loaded
        if not self.files:
            self.load_default()

    def file_is_open(self, path):
        """Check if file is open. Returns the File object or False."""
        for file in self.files:
            if file.path() == os.path.abspath(path):
                return file
        return False

    def load_default(self):
        """Load a default file if no files specified."""
        file = self.default_file()
        self.files.append(file)

    def default_file(self):
        """Create the default file."""
        file = File(self)
        file.set_editor(self.new_editor())
        # Specify contents to avoid appearing as modified
        file.set_data("")
        # Set markdown as the default file type
        file.editor.set_file_extension("md")
        return file<|MERGE_RESOLUTION|>--- conflicted
+++ resolved
@@ -203,13 +203,9 @@
         editor = self.get_editor()
         if event.mouse_code == 1:                    # Left mouse button release
             editor.set_single_cursor(event.mouse_pos)
-<<<<<<< HEAD
         elif event.mouse_code == 4096:               # Right mouse button release
             editor.add_cursor(event.mouse_pos)
-        elif event.mouse_code == 134217728:          # Wheel up (and unfortunately left button drag)
-=======
         elif event.mouse_code == 524288:             # Wheel up
->>>>>>> 0f3762ec
             editor.page_up()
         elif event.mouse_code == 134217728:          # Wheel down(and unfortunately left button drag)
             editor.page_down()
