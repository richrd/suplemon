import os
import time
import subprocess

from mod_base import *
 
class Battery(Command):
    def init(self):
        self.last_value = -1
        self.checked = time.time()
        self.interval = 10

    def value(self):
        """Get the battery charge percent and cache it."""
        if self.last_value == -1:
            state = self.battery_status()
        elif time.time()-self.checked > self.interval:
            state = self.battery_status()
        else:
            return self.last_value
        self.last_value = state
        return state

    def value_str(self):
        """Return formatted value string to show in the UI."""
        val = self.value()
        if val:
            if self.app.config["app"]["use_unicode_symbols"]:
                return "\u26A1" + str(val) + "%"
            else:
                return "BAT " + str(val) + "%"
        return ""

    def get_status(self):
        """Called by app when showing status bar contents."""
        return self.value_str()

    def battery_status(self):
        """Attempts to get the battery charge percent."""
        value = None
        methods = [
            self.battery_status_read,
            self.battery_status_acpi,
            self.battery_status_upower
        ]
        for m in methods:
            value = m()
            if value != None:
                break
        return value
        
    def battery_status_read(self):
        """Get the battery status via proc/acpi."""
        try:
            path_info = self.readf("/proc/acpi/battery/BAT0/info")
            path_state = self.readf("/proc/acpi/battery/BAT0/state")
        except:
            return None
        try:
            max_cap = float( get_string_between("last full capacity:", "mWh", path_info) )
            cur_cap = float( get_string_between("remaining capacity:", "mWh", path_state) )
            return int(cur_cap / max_cap * 100)
        except:
            return None

    def battery_status_acpi(self):
        """Get the battery status via acpi."""
        try:
            raw_str = subprocess.check_output(["acpi"])
        except:
            return None
        raw_str = raw_str.decode("utf-8")
        part = get_string_between(",", "%", raw_str)
        if part:
            try:
                return int(part)
            except:
                return None
        return None

    def battery_status_upower(self):
        """Get the battery status via upower."""
        try:
            raw_str = subprocess.check_output(["upower", "-i", "/org/freedesktop/UPower/devices/battery_BAT0"])
        except:
            return None
        raw_str = raw_str.decode("utf-8")
        part = get_string_between("percentage:", "%", raw_str)
<<<<<<< HEAD
           
        if part:
            return int(part.strip())
        return False
=======
        if part:
            try:
                return int(part)
            except:
                return None
        return None
>>>>>>> 0f3762ec

    def readf(self, path):
        """Read and return file contents at path."""
        f = open(path)
        data = f.read()
        f.close()
        return data
 
module = {
    "class": Battery,
    "name": "battery",
    "status": "top",
}<|MERGE_RESOLUTION|>--- conflicted
+++ resolved
@@ -86,19 +86,12 @@
             return None
         raw_str = raw_str.decode("utf-8")
         part = get_string_between("percentage:", "%", raw_str)
-<<<<<<< HEAD
-           
-        if part:
-            return int(part.strip())
-        return False
-=======
         if part:
             try:
                 return int(part)
             except:
                 return None
         return None
->>>>>>> 0f3762ec
 
     def readf(self, path):
         """Read and return file contents at path."""
