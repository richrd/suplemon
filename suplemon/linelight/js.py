--- conflicted
+++ resolved
@@ -9,13 +9,7 @@
     def get_color(self, raw_line):
         color = color_map["white"]
         line = raw_line.strip()
-<<<<<<< HEAD
-        if helpers.starts(line, ["import", "from"]):
-            color = color_map["blue"]
-        elif helpers.starts(line, "function"):
-=======
         if helpers.starts(line, "function"):
->>>>>>> 17337dba
             color = color_map["cyan"]
         elif helpers.starts(line, ["return"]):
             color = color_map["red"]
