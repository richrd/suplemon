--- conflicted
+++ resolved
@@ -169,7 +169,6 @@
             self.ui.update()
             self.block_rendering = True
             got_input = False
-<<<<<<< HEAD
 
             # Run through as much input as we can
             while True:
@@ -189,27 +188,6 @@
                     got_input = True
                     self.on_input(event)
 
-=======
-            
-            # Run through as much input as we can
-            while True:
-                event = self.ui.get_input(False)
-                
-                if not event:
-                    break # no more inputs to process at this time
-                                        
-                got_input = True
-                self.on_input(event)
-                
-            if not got_input:
-                # wait for input, since there were none already available
-                event = self.ui.get_input(True)
-                
-                if event:
-                    got_input = True
-                    self.on_input(event)
-             
->>>>>>> e9b07b6f
             self.block_rendering = False
 
             # TODO: why do I need resize here?
