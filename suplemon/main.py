# -*- encoding: utf-8

"""
The main class that starts and runs Suplemon.
"""

<<<<<<< HEAD
__version__ = "0.1.35"
=======
__version__ = "0.1.34"
>>>>>>> 80361913

import os
import sys
import logging

from . import ui
from . import modules
from . import themes
from . import helpers

from .file import File
from .logger import LoggingHandler
from .config import Config
from .editor import Editor


class App:
    def __init__(self, filenames=None, config_file=None):
        """
        Handle App initialization

        :param list filenames: Names of files to load initially
        :param str filenames[*]: Path to a file to load
        """
        self.version = __version__
        self.inited = 0
        self.running = 0
        self.debug = 1

        # Set default variables
        self.path = os.path.dirname(os.path.realpath(__file__))
        self.files = []
        self.current_file = 0
        self.status_msg = ""
        self.last_input = None
        self.global_buffer = []
        self.event_bindings = {}

        # Save filenames for later
        self.filenames = filenames

        # Save config file path for later
        self.config_file = config_file

        # Define core operations
        self.operations = {
            "help": self.help,
            "save_file": self.save_file,
            "run_command": self.query_command,
            "find": self.find,
            "go_to": self.go_to,
            "open": self.open,
            "close_file": self.close_file,
            "new_file": self.new_file,
            "exit": self.ask_exit,
            "ask_exit": self.ask_exit,
            "prev_file": self.prev_file,
            "next_file": self.next_file,
            "save_file_as": self.save_file_as,
            "reload_file": self.reload_file,
            "toggle_mouse": self.toggle_mouse,
            "toggle_fullscreen": self.toggle_fullscreen,
        }

        # Initialize logging
        logging.basicConfig(level=logging.NOTSET)
        self.logger = logging.getLogger()
        self.logger.handlers = []
        self.logger_handler = LoggingHandler()
        fmt = '%(asctime)s - %(name)s - %(levelname)s - %(message)s'
        self.logger_formatter = logging.Formatter(fmt)
        self.logger_handler.setFormatter(self.logger_formatter)
        self.logger.addHandler(self.logger_handler)
        self.logger.info("Starting Suplemon...")

    def init(self):
        """Initialize the app."""
        # Load core components
        self.config = Config(self)
        if self.config_file:
            self.config.set_path(self.config_file)
        if not self.config.init():
            # Can't run without config
            return False
        self.config.load()
        self.debug = self.config["app"]["debug"]

        # Load user interface
        self.ui = ui.UI(self)
        self.ui.init()

        # Load extension modules
        self.modules = modules.ModuleLoader(self)
        self.modules.load()

        # Load themes
        self.themes = themes.ThemeLoader(self)

        # Indicate that initialization is complete
        self.inited = 1

        return True

    def exit(self):
        """Stop the main loop and exit."""
        self.running = 0

    def run(self):
        """Run the app via the ui wrapper."""
        self.ui.run(self.run_wrapped)

    def run_wrapped(self, *args):
        """Actually run the app and start mainloop.

        This shouldn't be called directly. Instead it's passed to the UI wich
        calls it in a safe curses wrapper.

        :param *args: Not used. Takes any args the wrapper might pass in.
        """
        # Load ui and files etc
        self.load()
        # Initial render
        self.get_editor().resize()
        self.ui.refresh()
        # Start mainloop
        self.main_loop()
        # Unload ui
        self.ui.unload()

    def load(self):
        """Load the app.

        Load the UI, open files in self.filenames and finally trigger
        the 'app_loaded' event.
        """
        self.ui.load()
        ver = sys.version_info
        if ver[0] < 3 or (ver[0] == 3 and ver[1] < 3):
            ver = ".".join(map(str, sys.version_info[0:2]))
            self.logger.warning("Running Suplemon with Python {version} "
                                "isn't officialy supported. Please use "
                                "Python 3.3 or higher."
                                .format(version=ver))
        self.load_files()
        self.running = 1
        self.trigger_event_after("app_loaded")

    def main_loop(self):
        """Run the terminal IO loop until exit() is called."""
        while self.running:
            # Update ui before refreshing it
            self.ui.update()
            # See if we have input to process
            event = self.ui.get_input()
            if event:
                # Handle the input or give it to the editor
                if not self.handle_input(event):
                    # Pass the input to the editor component
                    self.get_editor().handle_input(event)
                # TODO: why do I need resize here?
                # (View won't update after switching files, WTF)
                self.trigger_event_after("mainloop")
                self.get_editor().resize()
                self.ui.refresh()

    def get_status(self):
        """Get the current status message.

        :return: Current status message.
        :rtype: str
        """
        return self.status_msg

    def get_file_index(self, file_obj):
        """Return the index of file_obj in the file list.

        :param file_obj: File instance.
        :return: Index of file_obj.
        :rtype: int
        """
        return self.files.index(file_obj)

    def get_key_bindings(self):
        """Return the list of key bindings."""
        return self.config["app"]["keys"]

    def get_event_bindings(self):
        """Return the dict of event bindings."""
        return self.event_bindings

    def set_key_binding(self, key, operation):
        """Bind a key to an operation.

        Bind operation to be run when key is pressed.

        :param key: What key or key combination to bind.
        :param str operation: Which operation to run.
        """
        self.get_key_bindings()[key] = operation

    def set_event_binding(self, event, when, callback):
        """Bind a callback to be run before or after an event.

        Bind callback to run before or after event occurs. Th when parameter
        should be 'before' or 'after'. If using 'before' the callback can
        inhibit running the event if it returns True

        :param str event: Event to bind to.
        :param str when: String with 'before' or 'after'.
        :param callback: Callback to bind.
        """
        event_bindings = self.get_event_bindings()
        if when not in event_bindings.keys():
            event_bindings[when] = {}
        if event in event_bindings[when].keys():
            event_bindings[when][event].append(callback)
        else:
            event_bindings[when][event] = [callback]

    def set_status(self, status):
        """Set app status message.

        :param str status: Status message to show in status bar.
        """
        self.status_msg = str(status)

    def unsaved_changes(self):
        """Return True if there are unsaved changes in any file."""
        for f in self.files:
            if f.is_changed():
                return True
        return False

    def reload_config(self):
        """Reload configuration."""
        self.config.reload()
        for f in self.files:
            self.setup_editor(f.editor)
        self.ui.resize()
        self.ui.refresh()

    def handle_input(self, event):
        """Handle an input event.

        Runs relevant actions based on the event received.

        :param event: An event instance.
        :return: Boolean indicating if the event was handled.
        :rtype: boolean
        """
        if not event:
            return False
        self.last_input = event
        if event.type == "key":
            return self.handle_key(event)
        elif event.type == "mouse":
            return self.handle_mouse(event)
        return False

    def handle_key(self, event):
        """Handle a key input event.

        :param event: Event instance.
        :return: Boolean indicating if event was handled.
        :rtype: boolean
        """
        key_bindings = self.get_key_bindings()
        if event.key_name in key_bindings.keys():
            operation = key_bindings[event.key_name]
        elif event.key_code in key_bindings.keys():
            operation = key_bindings[event.key_code]
        else:
            return False
        self.run_operation(operation)
        return True

    def handle_mouse(self, event):
        """Handle a mouse input event.

        :param event: Event instance.
        :return: Boolean indicating if event was handled.
        :rtype: boolean
        """
        editor = self.get_editor()
        if event.mouse_code == 1:                    # Left mouse button release
            editor.set_single_cursor(event.mouse_pos)
        elif event.mouse_code == 4096:               # Right mouse button release
            editor.add_cursor(event.mouse_pos)
        elif event.mouse_code == 524288:             # Wheel up
            editor.page_up()
        elif event.mouse_code == 134217728:          # Wheel down(and unfortunately left button drag)
            editor.page_down()
        else:
            return False
        return True

    ###########################################################################
    # User Interactions
    ###########################################################################

    def help(self):
        """Open a new file with help text."""
        f = self.default_file()
        import help
        f.set_data(help.help_text)
        self.files.append(f)
        self.switch_to_file(self.last_file_index())

    def new_file(self, path=None):
        """Open a new empty file.

        Open a new file and optionally set it's path.

        :param str path: Optional. Path for file.
        """
        new_file = self.default_file()
        if path:
            new_file.set_path(path)
        self.files.append(new_file)
        self.current_file = self.last_file_index()

    def ask_exit(self):
        """Exit if no unsaved changes, else make sure the user really wants to exit."""
        if self.unsaved_changes():
            yes = self.ui.query_bool("Exit?")
            if yes:
                self.exit()
                return True
            return False
        else:
            self.exit()
            return True

    def switch_to_file(self, index):
        """Load a default file if no files specified."""
        self.current_file = index

    def next_file(self):
        """Switch to next file."""
        if len(self.files) < 2:
            return
        cur = self.current_file
        cur += 1
        if cur > len(self.files)-1:
            cur = 0
        self.switch_to_file(cur)

    def prev_file(self):
        """Switch to previous file."""
        if len(self.files) < 2:
            return
        cur = self.current_file
        cur -= 1
        if cur < 0:
            cur = len(self.files)-1
        self.switch_to_file(cur)

    def go_to(self):
        """Go to a line or a file (or a line in a specific file with 'name:lineno')."""
        input_str = self.ui.query("Go to:")
        lineno = None
        fname = None
        if input_str is False:
            return False
        if input_str.find(":") != -1:
            parts = input_str.split(":")
            fname = parts[0]
            lineno = parts[1]
            file_index = self.find_file(fname)
            if file_index != -1:
                self.switch_to_file(file_index)
                try:
                    input_str = int(lineno)
                    self.get_editor().go_to_pos(input_str)
                except:
                    pass
        else:
            try:
                line_no = int(input_str)
                self.get_editor().go_to_pos(line_no)
            except:
                file_index = self.find_file(input_str)
                if file_index != -1:
                    self.switch_to_file(file_index)

    def find(self):
        """Find in file."""
        editor = self.get_editor()
        what = self.ui.query("Find:", editor.last_find)
        if what:
            editor.find(what)

    def find_file(self, s):
        """Return index of file matching string."""
        i = 0
        for file in self.files:
            if file.name[:len(s)].lower() == s.lower():
                return i
            i += 1
        return -1

    def run_command(self, data):
        """Run editor commands."""
        parts = data.split(" ")
        cmd = parts[0].lower()
        args = " ".join(parts[1:])
        self.logger.debug("Looking for command '{0}'".format(cmd))
        if cmd in self.modules.modules.keys():
            self.logger.debug("Trying to run command '{0}'".format(cmd))
            self.get_editor().store_action_state(cmd)
            self.modules.modules[cmd].run(self, self.get_editor(), args)
        else:
            self.set_status("Command '" + cmd + "' not found.")
            return False
        return True

    def run_operation(self, operation):
        """Run an app core operation."""
        # Support arbitrary callables. TODO: deprecate
        if hasattr(operation, '__call__'):
            return operation()

        if operation in self.operations.keys():
            cancel = self.trigger_event_before(operation)
            if not cancel:
                result = self.operations[operation]()
            self.trigger_event_after(operation)
            return result
        elif operation in self.modules.modules.keys():
            cancel = self.trigger_event_before(operation)
            if not cancel:
                result = self.modules.modules[operation].run(self, self.get_editor(), "")
            self.trigger_event_after(operation)
            return result

        return False

    def trigger_event(self, event, when):
        """Triggers event and runs registered callbacks."""
        status = False
        bindings = self.get_event_bindings()
        if when not in bindings.keys():
            return False
        if event in bindings[when].keys():
            callbacks = bindings[when][event]
            for cb in callbacks:
                try:
                    val = cb(event)
                except:
                    self.logger.error("Failed running callback: {0}".format(cb), exc_info=True)
                    continue
                if val:
                    status = True
        return status

    def trigger_event_before(self, event):
        return self.trigger_event(event, "before")

    def trigger_event_after(self, event):
        return self.trigger_event(event, "after")

    def toggle_fullscreen(self):
        """Toggle full screen editor."""
        display = self.config["display"]
        if display["show_top_bar"]:
            display["show_top_bar"] = 0
            display["show_bottom_bar"] = 0
            display["show_legend"] = 0
        else:
            display["show_top_bar"] = 1
            display["show_bottom_bar"] = 1
            display["show_legend"] = 1
        # Virtual curses windows need to be resized
        self.ui.resize()

    def toggle_mouse(self):
        """Toggle mouse support."""
        # Invert the boolean
        self.config["editor"]["use_mouse"] = not self.config["editor"]["use_mouse"]
        self.ui.setup_mouse()
        if self.config["editor"]["use_mouse"]:
            self.set_status("Mouse enabled")
        else:
            self.set_status("Mouse disabled")

    def query_command(self):
        """Run editor commands."""
        data = self.ui.query("Command:")
        if not data:
            return False
        self.run_command(data)

    ###########################################################################
    # Editor operations
    ###########################################################################

    def new_editor(self):
        """Create a new editor instance."""
        editor = Editor(self, self.ui.editor_win)
        self.setup_editor(editor)
        return editor

    def get_editor(self):
        """Return the current editor."""
        return self.files[self.current_file].editor

    def setup_editor(self, editor):
        """Setup an editor instance with configuration."""
        config = self.config["editor"]
        editor.set_config(config)

    ###########################################################################
    # File operations
    ###########################################################################

    def open(self):
        """Ask for file name and try to open it."""
        name = self.ui.query("Open file:")
        if not name:
            return False
        exists = self.file_is_open(name)
        if exists:
            self.switch_to_file(self.files.index(exists))
            return True

        if not self.open_file(name):
            self.set_status("Failed to load '" + name + "'")
            return False
        self.switch_to_file(self.last_file_index())
        return True

    def close_file(self):
        """Close current file if user confirms action."""
        if self.get_file().is_changed():
            if not self.ui.query_bool("Close file?"):
                return False
        self.files.pop(self.current_file)
        if not len(self.files):
            self.new_file()
            return False
        if self.current_file == len(self.files):
            self.current_file -= 1

    def save_file(self, file=False):
        """Save current file."""
        f = file or self.get_file()
        if not f.get_name():
            return self.save_file_as(f)
        if f.save():
            self.set_status("Saved [" + helpers.curr_time_sec() + "] '" + f.name + "'")
            if f.path() == self.config.path():
                self.reload_config()
            return True
        self.set_status("Couldn't write to '" + f.name + "'")
        return False

    def save_file_as(self, file=False):
        """Save current file."""
        f = file or self.get_file()
        name = self.ui.query("Save as:", f.name)
        if not name:
            return False
        f.set_name(name)
        return self.save_file(f)

    def reload_file(self):
        """Reload the current file."""
        if self.ui.query_bool("Reload '" + self.get_file().name + "'?"):
            if self.get_file().reload():
                return True
        return False

    def get_files(self):
        """Return list of open files."""
        return self.files

    def get_file(self):
        """Return the current file."""
        return self.files[self.current_file]

    def last_file_index(self):
        """Get index of last file."""
        cur = len(self.files)-1
        return cur

    def current_file_index(self):
        """Get index of current file."""
        return self.current_file

    def open_file(self, filename):
        """Open a file."""
        file = File(self)
        file.set_path(filename)
        file.set_editor(self.new_editor())
        if not file.load():
            return False
        self.files.append(file)
        return True

    def load_files(self):
        """Try to load all files specified in arguments."""
        if self.filenames:
            for name in self.filenames:
                if os.path.isdir(name):
                    continue
                if self.file_is_open(name):
                    continue
                if not self.open_file(name):
                    self.new_file(name)
        # If nothing was loaded
        if not self.files:
            self.load_default()

    def file_is_open(self, path):
        """Check if file is open. Returns the File object or False."""
        for file in self.files:
            if file.path() == os.path.abspath(path):
                return file
        return False

    def load_default(self):
        """Load a default file if no files specified."""
        file = self.default_file()
        self.files.append(file)

    def default_file(self):
        """Create the default file."""
        file = File(self)
        file.set_editor(self.new_editor())
        # Specify contents to avoid appearing as modified
        file.set_data("")
        # Set markdown as the default file type
        file.editor.set_file_extension("md")
        return file<|MERGE_RESOLUTION|>--- conflicted
+++ resolved
@@ -4,11 +4,8 @@
 The main class that starts and runs Suplemon.
 """
 
-<<<<<<< HEAD
 __version__ = "0.1.35"
-=======
-__version__ = "0.1.34"
->>>>>>> 80361913
+
 
 import os
 import sys
