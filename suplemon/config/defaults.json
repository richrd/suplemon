--- conflicted
+++ resolved
@@ -18,11 +18,7 @@
         "debug_level": 20,
         // How long curses will wait to detect ESC key
         "escdelay": 50,
-<<<<<<< HEAD
-        // Wether to use special unicode symbols for decoration
-=======
         // Whether to use special unicode symbols for decoration
->>>>>>> f0c63a53
         "use_unicode_symbols": true
     },
     // Editor settings
